--- conflicted
+++ resolved
@@ -190,7 +190,6 @@
 	t.Run("Bedrock uses tool in response", func(t *testing.T) {
 		fmt.Println("starting tool test")
 		client := openai.NewClient(option.WithBaseURL(listenerAddress + "/v1/"))
-<<<<<<< HEAD
 		fmt.Println("after client")
 		for _, tc := range []struct {
 			testCaseName,
@@ -224,28 +223,6 @@
 									}),
 								}),
 							},
-=======
-		require.Eventually(t, func() bool {
-			chatCompletion, err := client.Chat.Completions.New(t.Context(), openai.ChatCompletionNewParams{
-				Messages: openai.F([]openai.ChatCompletionMessageParamUnion{
-					openai.UserMessage("What is the weather like in Paris today?"),
-				}),
-				Tools: openai.F([]openai.ChatCompletionToolParam{
-					{
-						Type: openai.F(openai.ChatCompletionToolTypeFunction),
-						Function: openai.F(openai.FunctionDefinitionParam{
-							Name:        openai.String("get_weather"),
-							Description: openai.String("Get weather at the given location"),
-							Parameters: openai.F(openai.FunctionParameters{
-								"type": "object",
-								"properties": map[string]interface{}{
-									"location": map[string]string{
-										"type": "string",
-									},
-								},
-								"required": []string{"location"},
-							}),
->>>>>>> a25739df
 						}),
 						// TODO: check if we should seed.
 						Seed:  openai.Int(0),
